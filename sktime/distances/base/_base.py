__author__ = ["chrisholder", "TonyBagnall"]

<<<<<<< HEAD
from abc import ABC, abstractmethod
from typing import Callable, NamedTuple
=======
from typing import Callable, NamedTuple, Set
>>>>>>> 4195056e

import numpy as np

from sktime.distances.base._types import (
    AlignmentPathReturn,
    DistanceAlignmentPathCallable,
    DistanceCallable,
)


class NumbaDistance:
    """Abstract class to define a numba compatible distance metric."""

    def distance(self, x: np.ndarray, y: np.ndarray, **kwargs: dict) -> float:
        """Compute the distance between two time series.

        Parameters
        ----------
        x: np.ndarray (2d array)
            First time series.
        y: np.ndarray (2d array)
            Second time series.
        kwargs: dict
            kwargs for the distance computation.

        Returns
        -------
        float
            Distance between x and y.
        """
        dist_callable = self.distance_factory(x, y, **kwargs)
        return dist_callable(x, y)

    def distance_alignment_path(
        self,
        x: np.ndarray,
        y: np.ndarray,
        return_cost_matrix: bool = False,
        **kwargs: dict,
    ) -> float:
        """Compute the distance alignment path between two time series.

        Parameters
        ----------
        x: np.ndarray (2d array)
            First time series.
        y: np.ndarray (2d array)
            Second time series.
        return_cost_matrix: bool, defaults = False
            Boolean that when true will also return the cost matrix
        kwargs: dict
            kwargs for the distance computation.

        Returns
        -------
        list[tuple]
            List of tuples that is the path through the matrix
        float
            Distance between x and y.
        np.ndarray (of shape (len(x), len(y)).
            Optional return only given if return_cost_matrix = True.
            Cost matrix used to compute the distance.
        """
        dist_callable = self.distance_alignment_path_factory(
            x, y, return_cost_matrix=return_cost_matrix, **kwargs
        )
        return dist_callable(x, y)

    def distance_factory(
        self, x: np.ndarray, y: np.ndarray, **kwargs: dict
    ) -> DistanceCallable:
        """Create a no_python distance.

        This method will validate the kwargs and ensure x and y are in the correct
        format and then return a no_python compiled distance that uses the kwargs.

        The no_python compiled distance will be in the form:
        Callable[[np.ndarray, np.ndarray], float]. #

        This can then be used to to calculate distances efficiently or can be used
        inside other no_python functions.

        Parameters
        ----------
        x: np.ndarray (2d array)
            First time series
        y: np.ndarray (2d array)
            Second time series
        kwargs: kwargs
            kwargs for the given distance metric

        Returns
        -------
        Callable[[np.ndarray, np.ndarray], float]
            Callable where two, numpy 2d arrays are taken as parameters (x and y),
            a float is then returned that represents the distance between x and y.
            This callable will be no_python compiled.

        Raises
        ------
        ValueError
            If x or y is not a numpy array.
            If x or y has less than or greater than 2 dimensions.
        RuntimeError
            If the distance metric could not be compiled to no_python.
        """
        NumbaDistance._validate_factory_timeseries(x)
        NumbaDistance._validate_factory_timeseries(y)

        no_python_callable = self._distance_factory(x, y, **kwargs)

        return no_python_callable

    def distance_alignment_path_factory(
        self,
        x: np.ndarray,
        y: np.ndarray,
        return_cost_matrix: bool = False,
        **kwargs: dict,
    ) -> DistanceCallable:
        """Create a no_python distance alignment path.

        It should validate kwargs and then compile a no_python callable
        that takes (x, y) as parameters and returns a float that represents the distance
        between the two time series.

        ----------
        x: np.ndarray (2d array)
            First time series
        y: np.ndarray (2d array)
            Second time series
        return_cost_matrix: bool, defaults = False
            Boolean that when true will also return the cost matrix.
        kwargs: kwargs
            kwargs for the given distance metric

        Returns
        -------
        Callable[[np.ndarray, np.ndarray], Union[np.ndarray, float]]
            Callable where two, numpy 2d arrays are taken as parameters (x and y),
            a float is then returned that represents the distance between x and y.
            This callable will be no_python compiled.

        Raises
        ------
        ValueError
            If x or y is not a numpy array.
            If x or y has less than or greater than 2 dimensions.
        RuntimeError
            If the distance metric could not be compiled to no_python.
        """
        NumbaDistance._validate_factory_timeseries(x)
        NumbaDistance._validate_factory_timeseries(y)

        no_python_callable = self._distance_alignment_path_factory(
            x, y, return_cost_matrix=return_cost_matrix, **kwargs
        )

        return no_python_callable

    @staticmethod
    def _validate_factory_timeseries(x: np.ndarray) -> None:
        """Ensure the time series are correct format.

        Parameters
        ----------
        x: np.ndarray (2d array)
            A time series to check.

        Raises
        ------
        ValueError
            If x is not a numpy array.
            If x has less than or greater than 2 dimensions.
        """
        if not isinstance(x, np.ndarray):
            raise ValueError(
                f"The array {x} is not a numpy array. Please ensure it"
                f"is a 2d numpy and try again."
            )

        if x.ndim != 2:
            raise ValueError(
                f"The array {x} has the incorrect number of dimensions."
                f"Ensure the array has exactly 2 dimensions and try "
                f"again."
            )

    def _distance_factory(
        self, x: np.ndarray, y: np.ndarray, **kwargs: dict
    ) -> DistanceCallable:
        """Abstract method to create a no_python compiled distance.

        _distance_factory should validate kwargs and then compile a no_python callable
        that takes (x, y) as parameters and returns a float that represents the distance
        between the two time series.

        Parameters
        ----------
        x: np.ndarray (2d array)
            First time series
        y: np.ndarray (2d array)
            Second time series
        kwargs: kwargs
            kwargs for the given distance metric

        Returns
        -------
        Callable[[np.ndarray, np.ndarray], float]
            Callable where two, numpy 2d arrays are taken as parameters (x and y),
            a float is then returned that represents the distance between x and y.
            This callable will be no_python compiled.
        """
        raise RuntimeError("abstract method")

    def _distance_alignment_path_factory(
        self,
        x: np.ndarray,
        y: np.ndarray,
        return_cost_matrix: bool = False,
        **kwargs: dict,
    ) -> DistanceAlignmentPathCallable:
        """Abstract method to create a no_python compiled distance path computation.

        _distance_factory should validate kwargs and then compile a no_python callable
        that takes (x, y) as parameters and returns a float that represents the distance
        between the two time series.

        Parameters
        ----------
        x: np.ndarray (2d array)
            First time series
        y: np.ndarray (2d array)
            Second time series
        return_cost_matrix: bool, defaults = False
            Boolean that when true will also return the cost matrix.
        kwargs: kwargs
            kwargs for the given distance metric

        Returns
        -------
        Callable[[np.ndarray, np.ndarray], Union[np.ndarray, float]]
            Callable where two, numpy 2d arrays are taken as parameters (x and y),
            a np.ndarray of tuples containing the optimal path and a float is also
             returned that represents the distance between x and y.
            This callable will be no_python compiled.
        """
        raise NotImplementedError("This distance does not support a path.")


# Metric
class MetricInfo(NamedTuple):
    """Define a registry entry for a metric."""

    # Name of the distance
    canonical_name: str
    # All aliases, including canonical_name
    aka: set[str]
    # Python distance function (can use numba inside but callable must be in python)
    dist_func: Callable[[np.ndarray, np.ndarray], float]
    # NumbaDistance class
    dist_instance: NumbaDistance
    # Distance path callable
    dist_alignment_path_func: AlignmentPathReturn = None<|MERGE_RESOLUTION|>--- conflicted
+++ resolved
@@ -1,11 +1,6 @@
 __author__ = ["chrisholder", "TonyBagnall"]
 
-<<<<<<< HEAD
-from abc import ABC, abstractmethod
 from typing import Callable, NamedTuple
-=======
-from typing import Callable, NamedTuple, Set
->>>>>>> 4195056e
 
 import numpy as np
 
