--- conflicted
+++ resolved
@@ -152,10 +152,7 @@
         "authors": ["rajatsen91", "geetu040"],
         # rajatsen91 for google-research/timesfm
         "maintainers": ["geetu040"],
-        # when relaxing deps, check whether the extra test in
-        # test_timesfm.py are still needed
         "python_version": ">=3.10,<3.11",
-        "env_marker": "sys_platform=='linux'",
         "python_dependencies": [
             "tensorflow",
             "einshape",
@@ -165,11 +162,8 @@
             "paxml",
             "utilsforecast",
         ],
-<<<<<<< HEAD
         "env_marker": "sys_platform=='linux'",
         "test_vm": True,
-=======
->>>>>>> b9fc4fbb
         # estimator type
         # --------------
         "y_inner_mtype": [
@@ -182,11 +176,7 @@
         "requires-fh-in-fit": False,
         "X-y-must-have-same-index": True,
         "enforce_index_type": None,
-<<<<<<< HEAD
-        "handles-missing-data": False,
-=======
         "capability:missing_values": False,
->>>>>>> b9fc4fbb
         "capability:insample": False,
         "capability:pred_int": False,
         "capability:pred_int:insample": False,
