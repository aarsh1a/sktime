--- conflicted
+++ resolved
@@ -309,12 +309,9 @@
         if "TimeSeries" in cls.__name__:
             est = make_pipeline(Tabularizer(), est)
 
-<<<<<<< HEAD
         params_local = {"estimator": est, "window_length": 3}
         params_global = {"estimator": est, "window_length": 4, "pooling": "global"}
-        return [params_local, params_global]
-=======
-        params = [{"estimator": est, "window_length": 3}]
+        params = [params_local, params_global]
 
         PROBA_IMPLEMENTED = ["DirectTabularRegressionForecaster"]
         self_supports_proba = cls.__name__ in PROBA_IMPLEMENTED
@@ -335,7 +332,6 @@
             params = params + [params_proba_local, params_proba_global]
 
         return params
->>>>>>> 65837eb6
 
     def _get_shifted_window(self, shift=0, y_update=None, X_update=None):
         """Get the start and end points of a shifted window.
