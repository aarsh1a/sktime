"""Tests for specific bugfixes to conversion logic."""

__author__ = ["fkiraly", "ericjb"]

import pytest

from sktime.datasets import load_airline
from sktime.datatypes._series._convert import convert_MvS_to_UvS_as_Series
from sktime.tests.test_switch import run_test_module_changed


@pytest.mark.skipif(
    not run_test_module_changed("sktime.datatypes"),
    reason="Test only if sktime.datatypes or utils.parallel has been changed",
)
def test_multiindex_to_df_list_large_level_values():
    """Tests for failure condition in bug #4668.

    Conversion from pd-multiindex to df-list would fail if the
    first MultiIndex level (level index 0) had strictly more levels
    than unique values in it, this can occur post subsetting.
    """
    from sktime.datasets import load_osuleaf
    from sktime.datatypes import convert_to

    X, _ = load_osuleaf(return_type="pd-multiindex")
    X1 = X.loc[:3]

    convert_to(X1, "df-list")


<<<<<<< HEAD
@pytest.mark.skipif(
    not run_test_module_changed("sktime.datatypes"),
    reason="Test only if sktime.datatypes or utils.parallel has been changed",
)
@pytest.mark.parametrize("name", ["0", 0, None])
def test_pdseries_round_trips(name):
    """Test consistency of round trips between pd.Series and pd.DataFrame mtypes."""
    import pandas as pd

    from sktime.datatypes import convert_to

    # series -> df -> series round trip
    y = pd.Series([1, 2, 3], name=name)

    store = {}

    y_df = convert_to(y, "pd.DataFrame", store=store)

    y_round_trip = convert_to(y_df, "pd.Series", store=store)

    assert y_round_trip.name == name

    # df -> series -> df round trip
    y = pd.DataFrame([1, 2, 3], columns=[name])

    store = {}

    y_series = convert_to(y, "pd.Series", store=store)

    y_round_trip = convert_to(y_series, "pd.DataFrame", store=store)

    assert y_round_trip.columns[0] == name
=======
def test_convert_MvS_to_UvS_as_Series():
    """Checks that column name in MvS is preserved as attr name in UvS"""
    y = load_airline()
    z = y.to_frame()
    w = convert_MvS_to_UvS_as_Series(z)

    assert y.name == w.name
>>>>>>> d8d34b01
<|MERGE_RESOLUTION|>--- conflicted
+++ resolved
@@ -29,7 +29,6 @@
     convert_to(X1, "df-list")
 
 
-<<<<<<< HEAD
 @pytest.mark.skipif(
     not run_test_module_changed("sktime.datatypes"),
     reason="Test only if sktime.datatypes or utils.parallel has been changed",
@@ -62,12 +61,16 @@
     y_round_trip = convert_to(y_series, "pd.DataFrame", store=store)
 
     assert y_round_trip.columns[0] == name
-=======
+
+
+@pytest.mark.skipif(
+    not run_test_module_changed("sktime.datatypes"),
+    reason="Test only if sktime.datatypes or utils.parallel has been changed",
+)
 def test_convert_MvS_to_UvS_as_Series():
     """Checks that column name in MvS is preserved as attr name in UvS"""
     y = load_airline()
     z = y.to_frame()
     w = convert_MvS_to_UvS_as_Series(z)
 
-    assert y.name == w.name
->>>>>>> d8d34b01
+    assert y.name == w.name