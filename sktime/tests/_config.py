"""Main configuration file for test excludes.

Also contains some other configs, these should be gradually refactored
to registry or to individual tags, where applicable.
"""

__all__ = ["EXCLUDE_ESTIMATORS", "EXCLUDED_TESTS"]

from sktime.registry import ESTIMATOR_TAG_LIST

EXCLUDE_ESTIMATORS = [
    # SFA is non-compliant with any transformer interfaces, #2064
    "SFA",
    # PlateauFinder seems to be broken, see #2259
    "PlateauFinder",
    # below are removed due to mac failures we don't fully understand, see #3103
    "HIVECOTEV1",
    "HIVECOTEV2",
    "RandomIntervalSpectralEnsemble",
    "RandomInvervals",
    "RandomIntervalSegmenter",
    "RandomIntervalFeatureExtractor",
    "MatrixProfileTransformer",
    # tapnet based estimators fail stochastically for unknown reasons, see #3525
    "TapNetRegressor",
    "TapNetClassifier",
    "ResNetClassifier",  # known ResNetClassifier sporafic failures, see #3954
    "LSTMFCNClassifier",  # unknown cause, see bug report #4033
    # DL classifier suspected to cause hangs and memouts, see #4610
    "FCNClassifier",
    "EditDist",
    "CNNClassifier",
    "FCNClassifier",
    "InceptionTimeClassifier",
    "LSTMFCNClassifier",
    "MLPClassifier",
    "MLPRegressor",
    "CNNRegressor",
    "ResNetRegressor",
    "FCNRegressor",
    "LSTMFCNRegressor",
    # splitters excluded with undiagnosed failures, see #6194
    # these are temporarily skipped to allow merging of the base test framework
    "SameLocSplitter",
    "TestPlusTrainSplitter",
    "Repeat",
    "CutoffFhSplitter",
    # sporadic timeouts, see #6344
    "ShapeletLearningClassifierTslearn",
    "DartsXGBModel",
    # Large datasets
    "M5Dataset",
]


EXCLUDED_TESTS = {
    # issue when prediction intervals, see #3479 and #4504
    # known issue with prediction intervals that needs fixing, tracked in #4181
    "SquaringResiduals": [
        "test_predict_time_index",
        "test_predict_residuals",
        "test_predict_interval",
        "test_predict_time_index_with_X",  # separate - refer to #4765
    ],
    # known issue when X is passed, wrong time indices are returned, #1364
    "StackingForecaster": ["test_predict_time_index_with_X"],
    # known side effects on multivariate arguments, #2072
    "WindowSummarizer": ["test_methods_have_no_side_effects"],
    # test fails in the Panel case for Differencer, see #2522
    "Differencer": ["test_transform_inverse_transform_equivalent"],
    # tagged in issue #2490
    "SignatureClassifier": [
        "test_classifier_on_unit_test_data",
        "test_classifier_on_basic_motions",
    ],
    # pickling problem with local method see #2490
    "ProximityStump": [
        "test_persistence_via_pickle",
        "test_fit_does_not_overwrite_hyper_params",
        "test_save_estimators_to_file",
    ],
    "ProximityTree": [
        "test_persistence_via_pickle",
        "test_fit_does_not_overwrite_hyper_params",
        "test_save_estimators_to_file",
        "test_multiprocessing_idempotent",  # see 5658
        "test_fit_idempotent",  # see 6637
    ],
    "ProximityForest": [
        "test_persistence_via_pickle",
        "test_fit_does_not_overwrite_hyper_params",
        "test_save_estimators_to_file",
        "test_fit_idempotent",  # see 6201
        "test_multiprocessing_idempotent",  # see 6637
    ],
    # TapNet fails due to Lambda layer, see #3539 and #3616
    "TapNetClassifier": [
        "test_fit_idempotent",
        "test_persistence_via_pickle",
        "test_save_estimators_to_file",
    ],
    "TapNetRegressor": [
        "test_fit_idempotent",
        "test_persistence_via_pickle",
        "test_save_estimators_to_file",
    ],
    # `test_fit_idempotent` fails with `AssertionError`, see #3616
    "ResNetClassifier": [
        "test_fit_idempotent",
    ],
    "ResNetRegressor": [
        "test_fit_idempotent",
    ],
    "CNNClassifier": [
        "test_fit_idempotent",
    ],
    "CNNRegressor": [
        "test_fit_idempotent",
    ],
    "FCNClassifier": [
        "test_fit_idempotent",
    ],
    "LSTMFCNClassifier": [
        "test_fit_idempotent",
    ],
    "LSTMFCNRegressor": [
        "test_fit_idempotent",
    ],
    "MLPClassifier": [
        "test_fit_idempotent",
    ],
    "MLPRegressor": [
        "test_fit_idempotent",
    ],
    "CNTCClassifier": [
        "test_fit_idempotent",
        "test_persistence_via_pickle",
        "test_save_estimators_to_file",
    ],
    "InceptionTimeClassifier": [
        "test_fit_idempotent",
    ],
    "SimpleRNNClassifier": [
        "test_fit_idempotent",
        "test_persistence_via_pickle",
        "test_save_estimators_to_file",
        "test_multioutput",  # see 6201
        "test_classifier_on_unit_test_data",  # see 6201
    ],
    "SimpleRNNRegressor": [
        "test_fit_idempotent",
        "test_persistence_via_pickle",
        "test_save_estimators_to_file",
    ],
    "MCDCNNClassifier": [
        "test_fit_idempotent",
    ],
    "MCDCNNRegressor": [
        "test_fit_idempotent",
    ],
    "FCNRegressor": [
        "test_fit_idempotent",
    ],
    "InceptionTimeRegressor": [
        "test_fit_idempotent",
    ],
    "CNTCRegressor": [
        "test_fit_idempotent",
    ],
    # sth is not quite right with the RowTransformer-s changing state,
    #   but these are anyway on their path to deprecation, see #2370
    "SeriesToPrimitivesRowTransformer": ["test_methods_do_not_change_state"],
    "SeriesToSeriesRowTransformer": ["test_methods_do_not_change_state"],
    # ColumnTransformer still needs to be refactored, see #2537
    "ColumnTransformer": ["test_methods_do_not_change_state"],
    # Early classifiers intentionally retain information from previous predict calls
    #   for #1.
    # #2 amd #3 are due to predict/predict_proba returning two items and that breaking
    #   assert_array_equal
    "TEASER": [
        "test_non_state_changing_method_contract",
        "test_fit_idempotent",
        "test_persistence_via_pickle",
        "test_save_estimators_to_file",
    ],
    "CNNNetwork": "test_inheritance",  # not a registered base class, WiP, see #3028
    "VARMAX": [
        "test_update_predict_single",  # see 2997, sporadic failure, unknown cause
        "test__y_when_refitting",  # see 3176
    ],
    "InformationGainSegmentation": [
        "test_inheritance",
        "test_create_test_instance",
    ],
    # SAX returns strange output format
    # this needs to be fixed, was not tested previously due to legacy exception
    "SAXlegacy": ["test_fit_transform_output"],
    "DynamicFactor": [
        "test_predict_time_index_in_sample_full",  # refer to #4765
    ],
    "ARIMA": [
        "test_predict_time_index_in_sample_full",  # refer to #4765
    ],
    "VECM": [
        "test_hierarchical_with_exogeneous",  # refer to #4743
    ],
    "Pipeline": ["test_inheritance"],  # does not inherit from intermediate base classes
    # networks do not support negative fh
    "HFTransformersForecaster": ["test_predict_time_index_in_sample_full"],
    "PyKANForecaster": ["test_predict_time_index_in_sample_full"],
    "WEASEL": ["test_multiprocessing_idempotent"],  # see 5658
    # StatsForecastMSTL is failing in probabistic forecasts, see #5703, #5920
    "StatsForecastMSTL": ["test_pred_int_tag"],
    # KNeighborsTimeSeriesClassifierTslearn crashes in parallel mode
    "KNeighborsTimeSeriesClassifierTslearn": ["test_multiprocessing_idempotent"],
    # ShapeletTransformPyts creates nested numpy shapelets sporadically, see #6171
    "ShapeletTransformPyts": ["test_non_state_changing_method_contract"],
    "TimeSeriesSVRTslearn": [  # not deterministic, see 6274
        "test_fit_idempotent",
        "test_multiprocessing_idempotent",
    ],
    # ShapeletLearningClassifier is non-pickleable due to DL dependencies
    "ShapeletLearningClassifierTslearn": [
        "test_persistence_via_pickle",
        "test_save_estimators_to_file",
        "test_fit_idempotent",
    ],
    "TSRGridSearchCV": ["test_multioutput"],  # see 6708
    # pickling problem
    "ChronosForecaster": [
        "test_persistence_via_pickle",
        "test_save_estimators_to_file",
    ],
    "ClusterSegmenter": [
        "test_predict_points",
        "test_predict_segments",
        "test_transform_output_type",
        "test_output_type",
    ],
    "GreedyGaussianSegmentation": [
        "test_predict_points",
        "test_predict_segments",
        "test_output_type",
        "test_transform_output_type",
        "test_inheritance",
        "test_create_test_instance",
    ],
}

# exclude tests but keyed by test name
EXCLUDED_TESTS_BY_TEST = {
    "test_get_test_params_coverage": [
        "BOSSEnsemble",
        "CAPA",
        "CNTCClassifier",
        "CNTCNetwork",
        "CNTCRegressor",
        "CanonicalIntervalForest",
        "CircularBinarySegmentation",
        "ClaSPTransformer",
        "ClearSky",
        "ColumnEnsembleClassifier",
        "ColumnwiseTransformer",
        "ContractableBOSS",
        "DOBIN",
        "DWTTransformer",
        "DilationMappingTransformer",
        "DirRecTabularRegressionForecaster",
        "DirRecTimeSeriesRegressionForecaster",
        "DirectTimeSeriesRegressionForecaster",
        "DistFromAligner",
        "DistanceFeatures",
        "DontUpdate",
        "DummyRegressor",
        "ElasticEnsemble",
        "FeatureSelection",
        "FreshPRINCE",
        "GreedyGaussianSegmentation",
        "HCrystalBallAdapter",
        "HIVECOTEV1",
        "HIVECOTEV2",
        "Hidalgo",
        "HierarchicalProphet",
        "InceptionTimeNetwork",
        "IndividualBOSS",
        "IndividualTDE",
        "InformationGainSegmentation",
        "LTSFDLinearForecaster",
        "LTSFLinearForecaster",
        "LTSFNLinearForecaster",
        "LogTransformer",
        "M5Dataset",
        "MCDCNNClassifier",
        "MCDCNNNetwork",
        "MCDCNNRegressor",
        "MLPNetwork",
        "MUSE",
        "MVCAPA",
        "MatrixProfile",
        "MatrixProfileTransformer",
        "MiniRocketMultivariate",
        "MiniRocketMultivariateVariable",
        "MovingWindow",
        "MultiRocket",
        "MultioutputTabularRegressionForecaster",
        "MultioutputTimeSeriesRegressionForecaster",
        "OnlineEnsembleForecaster",
        "OptionalPassthrough",
        "PAA",
        "PAAlegacy",
        "PCATransformer",
        "PELT",
        "PaddingTransformer",
        "PlateauFinder",
        "Prophet",
        "ProphetPiecewiseLinearTrendForecaster",
        "Prophetverse",
        "RandomIntervalClassifier",
        "RandomIntervalFeatureExtractor",
        "RandomIntervalSegmenter",
        "RandomIntervalSpectralEnsemble",
        "RandomIntervals",
        "RandomSamplesAugmenter",
        "RandomShapeletTransform",
        "RecursiveTabularRegressionForecaster",
        "RecursiveTimeSeriesRegressionForecaster",
        "ReducerTransform",
<<<<<<< HEAD
        "RegressorPipeline",
=======
        "Rocket",
>>>>>>> a088f268
        "SAX",
        "SAXlegacy",
        "SFA",
        "SFAFast",
        "SeededBinarySegmentation",
        "ShapeletTransform",
        "ShapeletTransformClassifier",
        "SignatureClassifier",
        "SignatureTransformer",
        "SlidingWindowSegmenter",
        "SlopeTransformer",
        "StackingForecaster",
        "StatThresholdAnomaliser",
        "SummaryClassifier",
        "SupervisedTimeSeriesForest",
        "TEASER",
        "TSFreshClassifier",
        "TapNetNetwork",
        "TemporalDictionaryEnsemble",
        "TimeBinner",
        "TimeSeriesForestClassifier",
        "TimeSeriesForestRegressor",
        "TimeSeriesKMedoids",
        "TimeSeriesKernelKMeans",
        "TruncationTransformer",
        "UnobservedComponents",
        "WEASEL",
        "WhiteNoiseAugmenter",
        # The below estimators need to have their name removed from EXCLUDE_SOFT_DEPS
        # too after adding test parameters to them
        "BaggingForecaster",
        "ClustererPipeline",
        "DirectTabularRegressionForecaster",
        "EnbPIForecaster",
        "FittedParamExtractor",
        "ForecastingOptunaSearchCV",
    "HFTransformersForecaster",
        "HolidayFeatures",
        "ParamFitterPipeline",
        "PluginParamsForecaster",
        "PluginParamsTransformer",
        "RegressorPipeline",
        "SupervisedIntervals",
        "TSBootstrapAdapter",
        "ThetaModularForecaster",
        "WeightedEnsembleClassifier",
    ]
}

# estimators that have 2 test params only when their soft dependency is installed
EXCLUDE_SOFT_DEPS = [
    "BaggingForecaster",
    "ClustererPipeline",
    "DirectTabularRegressionForecaster",
    "EnbPIForecaster",
    "FittedParamExtractor",
    "ForecastingOptunaSearchCV",
    "HFTransformersForecaster",
    "HolidayFeatures",
    "ParamFitterPipeline",
    "PluginParamsForecaster",
    "PluginParamsTransformer",
    "RegressorPipeline",
    "SupervisedIntervals",
    "TSBootstrapAdapter",
    "ThetaModularForecaster",
    "WeightedEnsembleClassifier",
]

# add EXCLUDED_TESTS_BY_TEST to EXCLUDED_TESTS
# the latter is the single source of truth
for k, v in EXCLUDED_TESTS_BY_TEST.items():
    for est in v:
        EXCLUDED_TESTS.setdefault(est, []).extend([k])

# We use estimator tags in addition to class hierarchies to further distinguish
# estimators into different categories. This is useful for defining and running
# common tests for estimators with the same tags.
VALID_ESTIMATOR_TAGS = tuple(ESTIMATOR_TAG_LIST)

# NON_STATE_CHANGING_METHODS =
# methods that should not change the state of the estimator, that is, they should
# not change fitted parameters or hyper-parameters. They are also the methods that
# "apply" the fitted estimator to data and useful for checking results.
# NON_STATE_CHANGING_METHODS_ARRAYLIK =
# non-state-changing methods that return an array-like output

NON_STATE_CHANGING_METHODS_ARRAYLIKE = (
    "predict",
    "predict_var",
    "predict_proba",
    "decision_function",
    "transform",
    # todo: add this back
    # escaping this, since for some estimators
    #   the input format of inverse_transform assumes special col names
    # "inverse_transform",
)

NON_STATE_CHANGING_METHODS = NON_STATE_CHANGING_METHODS_ARRAYLIKE + (
    "get_fitted_params",
)<|MERGE_RESOLUTION|>--- conflicted
+++ resolved
@@ -325,11 +325,6 @@
         "RecursiveTabularRegressionForecaster",
         "RecursiveTimeSeriesRegressionForecaster",
         "ReducerTransform",
-<<<<<<< HEAD
-        "RegressorPipeline",
-=======
-        "Rocket",
->>>>>>> a088f268
         "SAX",
         "SAXlegacy",
         "SFA",
