# -*- coding: utf-8 -*-
# copyright: sktime developers, BSD-3-Clause License (see LICENSE file)
"""Unit tests common to all transformers."""

__author__ = ["mloning", "fkiraly"]
__all__ = []

<<<<<<< HEAD
from sktime.datasets import load_airline
=======
import pandas as pd

>>>>>>> f1ac3798
from sktime.datatypes import check_is_scitype
from sktime.tests.test_all_estimators import BaseFixtureGenerator, QuickTester
from sktime.utils._testing.estimator_checks import _assert_array_almost_equal


class TransformerFixtureGenerator(BaseFixtureGenerator):
    """Fixture generator for transformer tests.

    Fixtures parameterized
    ----------------------
    estimator_class: estimator inheriting from BaseObject
        ranges over all estimator classes not excluded by EXCLUDED_TESTS
    estimator_instance: instance of estimator inheriting from BaseObject
        ranges over all estimator classes not excluded by EXCLUDED_TESTS
        instances are generated by create_test_instance class method
    scenario: instance of TestScenario
        ranges over all scenarios returned by retrieve_scenarios
    """

    # note: this should be separate from TestAllTransformers
    #   additional fixtures, parameters, etc should be added here
    #   TestAllTransformers should contain the tests only

    estimator_type_filter = "transformer"


class TestAllTransformers(TransformerFixtureGenerator, QuickTester):
    """Module level tests for all sktime transformers."""

    def test_capability_inverse_tag_is_correct(self, estimator_instance):
        """Test that the capability:inverse_transform tag is set correctly."""
        capability_tag = estimator_instance.get_tag("capability:inverse_transform")
        skip_tag = estimator_instance.get_tag("skip-inverse-transform")
        if capability_tag and not skip_tag:
            assert estimator_instance._has_implementation_of("_inverse_transform")

    def test_remember_data_tag_is_correct(self, estimator_instance):
        """Test that the remember_data tag is set correctly."""
        fit_empty_tag = estimator_instance.get_tag("fit_is_empty", True)
        remember_data_tag = estimator_instance.get_tag("remember_data", False)
        msg = (
            'if the "remember_data" tag is set to True, then the "fit_is_empty" tag '
            "must be set to False, even if _fit is not implemented or empty. "
            "This is due to boilerplate that write to self.X in fit. "
            f"Please check these two tags in {type(estimator_instance)}."
        )
        if fit_empty_tag and remember_data_tag:
            raise AssertionError(msg)

    def _expected_trafo_output_scitype(self, X_scitype, trafo_input, trafo_output):
        """Return expected output scitype, given X scitype and input/output.

        Paramaters
        ----------
        X_scitype : str, scitype of the input to transform
        trafo_input : str, scitype of "instance"
        trafo_output : str, scitype that instance is being transformed to

        Returns
        -------
        expected scitype of the output of transform
        """
        # if series-to-series: input scitype equals output scitype
        if trafo_input == "Series" and trafo_output == "Series":
            return X_scitype
        if trafo_output == "Primitives":
            return "Table"
        if trafo_input == "Series" and trafo_output == "Panel":
            if X_scitype == "Series":
                return "Panel"
            if X_scitype in ["Panel", "Hierarchical"]:
                return "Hierarchical"

    def test_fit_transform_output(self, estimator_instance, scenario):
        """Test that transform output is of expected scitype."""
        X = scenario.args["transform"]["X"]
        Xt = scenario.run(estimator_instance, method_sequence=["fit", "transform"])

        X_scitype = scenario.get_tag("X_scitype")
        trafo_input = estimator_instance.get_tag("scitype:transform-input")
        trafo_output = estimator_instance.get_tag("scitype:transform-output")

        # get metadata for X and ensure that X_scitype tag was correct
        valid_X_scitype, _, X_metadata = check_is_scitype(
            X, scitype=X_scitype, return_metadata=True
        )
        msg = (
            f"error with scenario {type(scenario).__name__}, X_scitype tag "
            f'was "{X_scitype}", but check_is_scitype does not confirm this'
        )
        assert valid_X_scitype, msg

        Xt_expected_scitype = self._expected_trafo_output_scitype(
            X_scitype, trafo_input, trafo_output
        )

        valid_scitype, _, Xt_metadata = check_is_scitype(
            Xt, scitype=Xt_expected_scitype, return_metadata=True
        )

        msg = (
            f"{type(estimator_instance).__name__}.transform should return an object of "
            f"scitype {Xt_expected_scitype} when given an input of scitype {X_scitype},"
            f" but found the following return: {Xt}"
        )
        assert valid_scitype, msg

        # we now know that Xt has its expected scitype
        # assign this variable for better readability
        Xt_scitype = Xt_expected_scitype

        # skip the "number of instances" test below for Aggregator, Reconciler
        #   reason: this adds "pseudo-instances" for the __total and increases the count
        #   todo: we probably want to mirror this into a "hierarchical" tag later on
        if type(estimator_instance).__name__ in ["Aggregator", "Reconciler"]:
            return None

        # if DataFrame is returned, columns must be unique
        if hasattr(Xt, "columns"):
            msg = (
                f"{type(estimator_instance).__name__}.transform return should have "
                f"unique column indices, but found {Xt.columns}"
            )
            assert Xt.columns.is_unique, msg

        # if we vectorize, number of instances before/after transform should be same

        # series-to-series transformers
        if trafo_input == "Series" and trafo_output == "Series":
            if X_scitype == "Series" and Xt_scitype == "Series":
                if estimator_instance.get_tag("transform-returns-same-time-index"):
                    assert X.shape[0] == Xt.shape[0]
            if X_scitype == "Panel" and Xt_scitype == "Panel":
                assert X_metadata["n_instances"] == Xt_metadata["n_instances"]
            if X_scitype == "Hierarchical" and Xt_scitype == "Hierarchical":
                assert X_metadata["n_instances"] == Xt_metadata["n_instances"]

        # panel-to-panel transformers
        if trafo_input == "Panel" and trafo_output == "Panel":
            if X_scitype == "Hierarchical" and Xt_scitype == "Hierarchical":
                assert X_metadata["n_panels"] == Xt_metadata["n_panels"]

        # series-to-primitives transformers
        if trafo_input == "Series" and trafo_output == "Primitives":
            if X_scitype == "Series":
                assert Xt_metadata["n_instances"] == 1
            if X_scitype == "Panel":
                assert X_metadata["n_instances"] == Xt_metadata["n_instances"]

        # todo: also test the expected mtype

    def test_transform_inverse_transform_equivalent(self, estimator_instance, scenario):
        """Test that inverse_transform is indeed inverse to transform."""
        # skip this test if the estimator does not have inverse_transform
        if not estimator_instance.get_class_tag("capability:inverse_transform", False):
            return None

        # skip this test if the estimator skips inverse_transform
        if estimator_instance.get_tag("skip-inverse-transform", False):
            return None

        X = scenario.args["transform"]["X"]
        Xt = scenario.run(estimator_instance, method_sequence=["fit", "transform"])
        Xit = estimator_instance.inverse_transform(Xt)
        if estimator_instance.get_tag("transform-returns-same-time-index"):
            _assert_array_almost_equal(X, Xit)
        elif isinstance(X, pd.DataFrame):
            _assert_array_almost_equal(X.loc[Xit.index], Xit)

    def test_update(self, estimator_instance):
        """Test transformer update functionality."""
        # todo: think of good way to deal with transformers that need y
        if estimator_instance.get_tag("requires_y", False):
            return None

        y = load_airline()
        y_fit = y[0:36]
        y_update1 = y[36:72]
        y_update2 = y[72:108]

        estimator_instance.fit(y_fit)
        estimator_instance.update(y_update1, update_params=True)
        estimator_instance.transform(y_update1)
        estimator_instance.update(y_update2, update_params=False)
        estimator_instance.transform(y_update2)


# todo: add testing of inverse_transform
# todo: refactor the below, equivalent index check

# def check_transform_returns_same_time_index(Estimator):
#     estimator = Estimator.create_test_instance()
#     if estimator.get_tag("transform-returns-same-time-index"):
#         assert issubclass(Estimator, (_SeriesToSeriesTransformer, BaseTransformer))
#         estimator = Estimator.create_test_instance()
#         fit_args = _make_args(estimator, "fit")
#         estimator.fit(*fit_args)
#         for method in ["transform", "inverse_transform"]:
#             if _has_capability(estimator, method):
#                 X = _make_args(estimator, method)[0]
#                 Xt = estimator.transform(X)
#                 np.testing.assert_array_equal(X.index, Xt.index)<|MERGE_RESOLUTION|>--- conflicted
+++ resolved
@@ -5,12 +5,9 @@
 __author__ = ["mloning", "fkiraly"]
 __all__ = []
 
-<<<<<<< HEAD
+import pandas as pd
+
 from sktime.datasets import load_airline
-=======
-import pandas as pd
-
->>>>>>> f1ac3798
 from sktime.datatypes import check_is_scitype
 from sktime.tests.test_all_estimators import BaseFixtureGenerator, QuickTester
 from sktime.utils._testing.estimator_checks import _assert_array_almost_equal
