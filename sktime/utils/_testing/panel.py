--- conflicted
+++ resolved
@@ -11,15 +11,10 @@
 
 import numpy as np
 import pandas as pd
-from typing import Union, List
 from sklearn.utils.validation import check_random_state
 
 from sktime.clustering.tests._clustering_tests import generate_univaritate_series
-<<<<<<< HEAD
-from sktime.datatypes import convert_to
-=======
 from sktime.datatypes._panel._convert import from_3d_numpy_to_nested
->>>>>>> 677260b1
 
 
 def _make_panel_X(
